--- conflicted
+++ resolved
@@ -244,33 +244,11 @@
 
 [tool.pixi.project]
 channels = ["conda-forge"]
-<<<<<<< HEAD
-platforms = ["linux-64"]
-
-[tool.pixi.pypi-dependencies]
-numcodecs = { path = ".", editable = true }
-
-[tool.pixi.environments]
-default = { solve-group = "default" }
-crc32c = { features = ["crc32c"], solve-group = "default" }
-docs = { features = ["docs"], solve-group = "default" }
-msgpack = { features = ["msgpack"], solve-group = "default" }
-pcodec = { features = ["pcodec"], solve-group = "default" }
-test = { features = ["test", "crc32c", "msgpack", "pcodec", "zfpy"], solve-group = "default" }
-test-extras = { features = ["test_extras"], solve-group = "default" }
-zfpy = { features = ["zfpy"], solve-group = "default" }
-
-[tool.pixi.tasks]
-=======
 platforms = ["linux-64", "osx-arm64", "osx-64", "win-64"]
->>>>>>> dbcf37bd
 
 [tool.pixi.dependencies]
 clang = ">=19.1.7,<20"
 c-compiler = ">=1.9.0,<2"
-<<<<<<< HEAD
-cxx-compiler = ">=1.9.0,<2"
-=======
 cxx-compiler = ">=1.9.0,<2"
 hatch = '==1.14.1'
 
@@ -288,5 +266,4 @@
 
 [tool.hatch.envs.test.scripts]
 list-deps = "pip list"
-test-zarr = "pytest numcodecs/tests/test_zarr3.py numcodecs/tests/test_zarr3_import.py"
->>>>>>> dbcf37bd
+test-zarr = "pytest numcodecs/tests/test_zarr3.py numcodecs/tests/test_zarr3_import.py"